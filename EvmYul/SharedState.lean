import EvmYul.State
import EvmYul.MachineState

namespace EvmYul

structure SharedState extends EvmYul.State, EvmYul.MachineState
<<<<<<< HEAD
  deriving Inhabited, BEq
=======
  deriving BEq, Inhabited
>>>>>>> 9e3b23ea

end EvmYul<|MERGE_RESOLUTION|>--- conflicted
+++ resolved
@@ -4,10 +4,6 @@
 namespace EvmYul
 
 structure SharedState extends EvmYul.State, EvmYul.MachineState
-<<<<<<< HEAD
-  deriving Inhabited, BEq
-=======
   deriving BEq, Inhabited
->>>>>>> 9e3b23ea
 
 end EvmYul