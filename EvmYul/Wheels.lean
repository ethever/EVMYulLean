import EvmYul.UInt256
import Mathlib.Data.Finmap
import EvmYul.FFI.ffi

-- (195)
def BE : ℕ → ByteArray := List.toByteArray ∘ EvmYul.toBytesBigEndian

namespace EvmYul

def chainId : ℕ := 1

def UInt256.toByteArray (val : UInt256) : ByteArray :=
  let b := BE val.toNat
  ffi.ByteArray.zeroes ⟨32 - b.size⟩ ++ b

abbrev Literal := UInt256

-- 2^160 https://www.wolframalpha.com/input?i=2%5E160
def AccountAddress.size : Nat := 1461501637330902918203684832716283019655932542976

abbrev AccountAddress : Type := Fin AccountAddress.size

instance : Ord AccountAddress where
  compare a₁ a₂ := compare a₁.val a₂.val

instance : Inhabited AccountAddress := ⟨Fin.ofNat 0⟩

namespace AccountAddress

def ofNat (n : ℕ) : AccountAddress := Fin.ofNat n
def ofUInt256 (v : UInt256) : AccountAddress := Fin.ofNat (v.val % AccountAddress.size)
instance {n : Nat} : OfNat AccountAddress n := ⟨Fin.ofNat n⟩

def toByteArray (a : AccountAddress) : ByteArray :=
  let b := BE a
  ffi.ByteArray.zeroes ⟨20 - b.size⟩ ++ b

end AccountAddress

def hexOfByte (byte : UInt8) : String :=
  hexDigitRepr (byte.toNat >>> 4 &&& 0b00001111) ++
  hexDigitRepr (byte.toNat &&& 0b00001111)

def toHex (bytes : ByteArray) : String :=
  bytes.foldl (init := "") λ acc byte ↦ acc ++ hexOfByte byte

instance : Repr ByteArray where
  reprPrec s _ := toHex s

def Identifier := String
instance : ToString Identifier := inferInstanceAs (ToString String)
instance : Inhabited Identifier := inferInstanceAs (Inhabited String)
instance : DecidableEq Identifier := inferInstanceAs (DecidableEq String)
instance : Repr Identifier := inferInstanceAs (Repr String)

namespace NaryNotation

scoped syntax "!nary[" ident "^" num "]" : term

open Lean in
scoped macro_rules
  | `(!nary[ $idn:ident ^ $nat:num ]) =>
    let rec go (n : ℕ) : MacroM Term :=
      match n with
        | 0     => `($idn)
        | n + 1 => do `($idn → $(←go n))
    go nat.getNat

end NaryNotation

namespace Primop

section

open NaryNotation

def Nullary    := !nary[UInt256 ^ 0]
def Unary      := !nary[UInt256 ^ 1]
def Binary     := !nary[UInt256 ^ 2]
def Ternary    := !nary[UInt256 ^ 3]
def Quaternary := !nary[UInt256 ^ 4]

end

end Primop

end EvmYul

/--
TODO(rework later to a sane version)
-/
instance : DecidableEq ByteArray := by
  rintro ⟨a⟩ ⟨b⟩
  rw [ByteArray.mk.injEq]
  apply decEq

def Option.option {α β : Type} (dflt : β) (f : α -> β) : Option α → β
  | .none => dflt
  | .some x => f x

def Option.toExceptWith {α β : Type} (dflt : β) (x : Option α) : Except β α :=
  x.option (.error dflt) Except.ok

def ByteArray.get? (self : ByteArray) (n : Nat) : Option UInt8 :=
  if h : n < self.size
  then self.get ⟨n, h⟩
  else .none

partial def Nat.toHex (n : Nat) : String :=
  if n < 16
  then hexDigitRepr n
  else (toHex (n / 16)) ++ hexDigitRepr (n % 16)

def hexOfByte (byte : UInt8) : String :=
  hexDigitRepr (byte.toNat >>> 4 &&& 0b00001111) ++
  hexDigitRepr (byte.toNat &&& 0b00001111)

def toHex (bytes : ByteArray) : String :=
  bytes.foldl (init := "") λ acc byte ↦ acc ++ hexOfByte byte

/-- Add `0`s to make the hex representation valid for `ByteArray.ofBlob` -/
def padLeft (n : ℕ) (s : String) :=
  let l := s.length
  if l < n then String.replicate (n - l) '0' ++ s else s

/--
TODO - Well this is ever so slightly unfortunate.
It appears to be the case that some (all?) definitions that have C++ implementations
use 64bit-width integers to hold numeric arguments.

When this assumption is broken, e.g. `n : Nat := 2^64`, the Lean (4.9.0) gives
inernal out of memory error.

This implementation works around the issue at the price of using a slower implementation
in case either of the arguments is too big.
-/
def ByteArray.extract' (a : ByteArray) (b e : Nat) : ByteArray :=
  -- TODO: Shouldn't (`e` - `b`) be < `2^64` instead of `e` since eventually `a.copySlice b empty 0 (e - b)` is called?
  if b < 2^64 && e < 2^64
  then a.extract b e -- NB only when `b` and `e` are sufficiently small
  else ⟨⟨a.toList.drop b |>.take (e - b)⟩⟩

def ByteArray.readBytes (source : ByteArray) (start size : ℕ) : ByteArray :=
  let read :=
    if start < 2^64 && size < 2^64 then
      source.copySlice start empty 0 size
    else
      ⟨⟨source.toList.drop start |>.take size⟩⟩
  read ++ ffi.ByteArray.zeroes ⟨size - read.size⟩

def ByteArray.readWithoutPadding (source : ByteArray) (addr len : ℕ) : ByteArray :=
  if addr ≥ source.size then .empty else
    let len := min len source.size
    source.extract addr (addr + len)

private def inf := 2^66

def ByteArray.readWithPadding (source : ByteArray) (addr len : ℕ) : ByteArray :=
  if len ≥ 2^64 then
    panic! s!"ByteArray.readWithPadding: can not handle byte arrays of length {len}"
  else
    let read := source.readWithoutPadding addr len
    read ++ ffi.ByteArray.zeroes ⟨len - read.size⟩

inductive 𝕋 :=
  | 𝔹 : ByteArray → 𝕋
  | 𝕃 : (List 𝕋) → 𝕋
  deriving Repr, BEq


def lengthRLP (rlp : ByteArray) : Option ℕ :=
  let len := rlp.size
  if len = 0 then
    none
  else
    let rlp₀ := rlp.get! 0
    if rlp₀ ≤ 0x7f then
      some 1
    else
      let strLen := rlp₀.toNat - 0x80
      if rlp₀ ≤ 0xb7 ∧ len > strLen then
        some (1 + strLen)
      else
        let lenOfStrLen := rlp₀.toNat - 0xb7
        if rlp₀ ≤ 0xbf ∧ len > lenOfStrLen + strLen then
          let strLen :=
            EvmYul.fromByteArrayBigEndian
              (rlp.readWithoutPadding 1 lenOfStrLen)
          some (1 + lenOfStrLen + strLen)
        else
          let listLen := rlp₀.toNat - 0xc0
          if rlp₀ ≤ 0xf7 ∧ len > listLen then do
            some (1 + listLen)
          else
            let lenOfListLen := rlp₀.toNat - 0xf7
            let listLen :=
              EvmYul.fromByteArrayBigEndian
                (rlp.readWithoutPadding 1 lenOfListLen)
            if len > lenOfListLen + listLen then do
              some (1 + lenOfListLen + listLen)
            else
              none

partial def separateListRLP (rlp : ByteArray) : Option (List ByteArray) := do
  if rlp.isEmpty then pure []
  else
    let headLen ← lengthRLP rlp
    let head := rlp.readWithoutPadding 0 headLen
    let tail ← separateListRLP (rlp.readWithoutPadding headLen rlp.size)
    pure <| head :: tail

def oneStepRLP (rlp : ByteArray) : Option (Sum ByteArray (List ByteArray)) :=
  let len := rlp.size
  if len = 0 then
    none
  else
    let rlp₀ := rlp.get! 0
    if rlp₀ ≤ 0x7f then
      let data := .inl ⟨#[rlp₀]⟩
      some data
    else
      let strLen := rlp₀.toNat - 0x80
      if rlp₀ ≤ 0xb7 ∧ len > strLen then
        let data := .inl (rlp.readWithoutPadding 1 strLen)
        some data
      else
        let lenOfStrLen := rlp₀.toNat - 0xb7
        if rlp₀ ≤ 0xbf ∧ len > lenOfStrLen + strLen then
          let strLen :=
            EvmYul.fromByteArrayBigEndian
              (rlp.readWithoutPadding 1 lenOfStrLen)
          let data := .inl (rlp.readWithoutPadding (1 + lenOfStrLen) strLen)
          some data
        else
          let listLen := rlp₀.toNat - 0xc0
          if rlp₀ ≤ 0xf7 ∧ len > listLen then do
            let list ← separateListRLP (rlp.readWithoutPadding 1 listLen)
            some <| .inr list
          else
            let lenOfListLen := rlp₀.toNat - 0xf7
            let listLen :=
              EvmYul.fromByteArrayBigEndian
                (rlp.readWithoutPadding 1 lenOfListLen)
            if len > lenOfListLen + listLen then do
              let list ← separateListRLP (rlp.readWithoutPadding (1 + lenOfListLen) listLen)
              some <| .inr list
            else
              none

partial def deserializeRLP (rlp : ByteArray) : Option 𝕋 := do
  match ← oneStepRLP rlp with
    | .inl byteArray =>
      some (.𝔹 byteArray)
    | .inr list =>
      let l ← list.mapM deserializeRLP
      some (.𝕃 l)

-- private example : deserializeRLP .empty == none := by native_decide
-- private example : deserializeRLP ⟨#[0]⟩ == some (.𝔹 ⟨#[0]⟩) := by native_decide
-- private example : deserializeRLP ⟨#[127]⟩ == some (.𝔹 ⟨#[127]⟩) := by native_decide
-- private example : deserializeRLP ⟨#[128]⟩ == some (.𝔹 .empty) := by native_decide
-- private example :
--   deserializeRLP (⟨#[128 + 55]⟩ ++ ByteArray.zeroes ⟨55⟩) ==
--     some (.𝔹 (ByteArray.zeroes ⟨55⟩))
--   := by native_decide
-- private example :
--   deserializeRLP (⟨#[183 + 1, 56]⟩ ++ ByteArray.zeroes ⟨56⟩) ==
--     some (.𝔹 (ByteArray.zeroes ⟨56⟩))
--   := by native_decide

<<<<<<< HEAD
-- private example :
--   deserializeRLP₀ (⟨#[192 + 3, 0, 127, 128]⟩) ==
--     some (4, 𝕋.𝕃 [𝕋.𝔹 ⟨#[0x00]⟩, 𝕋.𝔹 ⟨#[0x7f]⟩, 𝕋.𝔹 .empty])
--   := by native_decide
=======
private example :
  deserializeRLP (⟨#[192 + 3, 0, 127, 128]⟩) ==
    some (𝕋.𝕃 [𝕋.𝔹 ⟨#[0x00]⟩, 𝕋.𝔹 ⟨#[0x7f]⟩, 𝕋.𝔹 .empty])
  := by native_decide
>>>>>>> 6b4def12

private def R_b (x : ByteArray) : Option ByteArray :=
  if x.size = 1 ∧ x.get! 0 < 128 then some x
  else
    if x.size < 56 then some <| [⟨128 + x.size⟩].toByteArray ++ x
    else
      if x.size < 2^64 then
        let be := BE x.size
        some <| [⟨183 + be.size⟩].toByteArray ++ be ++ x
      else none

mutual

private def s (l : List 𝕋) : Option ByteArray :=
  match l with
    | [] => some .empty
    | t :: ts =>
      match RLP t, s ts with
        | none     , _         => none
        | _        , none      => none
        | some rlpₗ, some rlpᵣ => rlpₗ ++ rlpᵣ

def R_l (l : List 𝕋) : Option ByteArray :=
  match s l with
    | none => none
    | some s_x =>
      if s_x.size < 56 then
        some <| [⟨192 + s_x.size⟩].toByteArray ++ s_x
      else
        if s_x.size < 2^64 then
          let be := BE s_x.size
          some <| [⟨247 + be.size⟩].toByteArray ++ be ++ s_x
        else none

def RLP (t : 𝕋) : Option ByteArray :=
  match t with
    | .𝔹 ba => R_b ba
    | .𝕃 l => R_l l

end

-- private def data₁ : 𝕋 := .𝔹 (EvmYul.toBytesBigEndian 123456789).toByteArray
-- private def rlp₁ : ByteArray := BE 0x84075bcd15
-- -- private example : RLP data₁ == rlp₁ := by native_decide
-- -- private example : deserializeRLP rlp₁ == data₁ := by native_decide

-- private def data₂ : 𝕋 := .𝔹 .empty
-- private def rlp₂ : ByteArray := ByteArray.mk #[0x80]
-- -- private example : RLP data₂ == rlp₂ := by  native_decide
-- -- private example : deserializeRLP rlp₂ == data₂ := by  native_decide

-- private def data₃ : 𝕋 := .𝔹 (ByteArray.mk #[0x78])
-- private def rlp₃ : ByteArray := ByteArray.mk #[0x78]
-- private example : RLP data₃ == rlp₃ := by native_decide
-- private example : deserializeRLP rlp₃ == data₃:= by native_decide

-- private def data₄ : 𝕋 := .𝔹 (ByteArray.mk #[0x80])
-- private def rlp₄ : ByteArray := ByteArray.mk #[0x81, 0x80]
-- private example : RLP data₄ == rlp₄ := by native_decide

-- private def data₅ : 𝕋 := .𝔹 (ByteArray.mk #[0x83])
-- private def rlp₅ : ByteArray := ByteArray.mk #[0x81, 0x83]
-- private example : RLP data₅ == rlp₅ := by  native_decide
-- private example : deserializeRLP rlp₅ == data₅ := by native_decide

-- private def fiftyFiveBytes : List UInt8 := List.replicate 55 0x83
-- private def data₆ : 𝕋 := .𝔹 ⟨⟨fiftyFiveBytes⟩⟩
-- private def rlp₆ : ByteArray := ⟨⟨0xB7 :: fiftyFiveBytes⟩⟩
-- private example : RLP data₆ == rlp₆ := by  native_decide
-- private example : deserializeRLP rlp₆ == data₆ := by  native_decide

-- private def largeBytes : List UInt8 := List.replicate (2^20) 0x83
-- private example :
--   RLP (.𝔹 ⟨⟨largeBytes⟩⟩) == some ⟨⟨0xBA :: 0x10 :: 0x00 :: 0x00 :: largeBytes⟩⟩
-- := by  native_decide

-- private def data₇ : 𝕋 := .𝔹 (BE 0)
-- private def rlp₇ : ByteArray := ByteArray.mk #[0x80]
-- private example : RLP data₇ == rlp₇ := by  native_decide
-- private example : deserializeRLP rlp₇ == data₇ := by  native_decide

-- private def data₈ : 𝕋 := .𝔹 (BE 255)
-- private def rlp₈ : ByteArray := ByteArray.mk #[0x81, 0xff]
-- private example : RLP data₈ == rlp₈ := by native_decide
-- private example : deserializeRLP rlp₈ == data₈ := by native_decide

-- private def data₉ : 𝕋 := .𝕃 []
-- private def rlp₉ : ByteArray := ByteArray.mk #[0xC0]
-- private example : RLP data₉ == rlp₉ := by native_decide
-- private example : deserializeRLP rlp₉ == data₉ := by native_decide

-- private def hello : Array UInt8 := #[104, 101, 108, 108, 111]
-- private def how : Array UInt8 := #[104, 111, 119]
-- private def are : Array UInt8 := #[97, 114, 101]
-- private def you : Array UInt8 := #[121, 111, 117]
-- private def doing : Array UInt8 := #[100, 111, 105, 110, 103]

-- private def data₁₀ : 𝕋 := .𝕃 [.𝔹 (ByteArray.mk hello)]
-- private def rlp₁₀ : ByteArray := ByteArray.mk (#[0xC6, 0x85] ++ hello)
-- private example : RLP data₁₀ == rlp₁₀ := by native_decide
-- private example : deserializeRLP rlp₁₀ == data₁₀ := by native_decide

-- private def data₁₁ : 𝕋 := .𝕃 [.𝔹 (BE 255)]
-- private def rlp₁₁ : ByteArray := ByteArray.mk #[0xC2, 0x81, 0xff]
-- private example : RLP data₁₁ == rlp₁₁ := by native_decide
-- private example : deserializeRLP rlp₁₁ == data₁₁ := by native_decide

-- private def data₁₂ : 𝕋 := .𝕃 (List.replicate 5 (.𝔹 ⟨hello⟩) ++ List.replicate 5 (.𝔹 (BE 35)))
-- private def rlp₁₂ : ByteArray :=
--   ByteArray.mk
--     ( #[0xE3]
--       ++ #[0x85] ++ hello
--       ++ #[0x85] ++ hello
--       ++ #[0x85] ++ hello
--       ++ #[0x85] ++ hello
--       ++ #[0x85] ++ hello
--       ++ #[35, 35, 35, 35, 35]
--     )
-- private example : RLP data₁₂ == rlp₁₂ := by native_decide
-- private example : deserializeRLP rlp₁₂ == data₁₂ := by native_decide

-- private def data₁₃ : 𝕋 := .𝕃 (List.replicate 10 (.𝔹 (BE 35)) ++ List.replicate 10 (.𝔹 ⟨hello⟩))
-- private def rlp₁₃ : ByteArray :=
--   ByteArray.mk
--     ( #[0xF8] ++ #[70]
--       ++ #[35, 35, 35, 35, 35, 35, 35, 35, 35, 35]
--       ++ #[0x85] ++ hello
--       ++ #[0x85] ++ hello
--       ++ #[0x85] ++ hello
--       ++ #[0x85] ++ hello
--       ++ #[0x85] ++ hello
--       ++ #[0x85] ++ hello
--       ++ #[0x85] ++ hello
--       ++ #[0x85] ++ hello
--       ++ #[0x85] ++ hello
--       ++ #[0x85] ++ hello
--     )
-- private example : RLP data₁₃ == rlp₁₃ := by native_decide
-- private example : deserializeRLP rlp₁₃ == data₁₃ := by native_decide

-- private def nestedSequence : 𝕋 :=
--   .𝕃
--     [ .𝔹 ⟨hello⟩
--     , .𝔹 (BE 255)
--     , .𝕃 [.𝔹 ⟨how⟩, .𝕃 [.𝔹 ⟨are⟩, .𝔹 ⟨you⟩, .𝕃 [.𝔹 ⟨doing⟩]]]
--     ]
-- private def data₁₄ : 𝕋 := nestedSequence
-- private def rlp₁₄ : ByteArray :=
--   ByteArray.mk
--     ( #[0xdd, 0x85]
--       ++ hello
--       ++ #[0x81, 0xff, 0xd4, 0x83]
--       ++ how
--       ++ #[0xcf, 0x83]
--       ++ are
--       ++ #[0x83]
--       ++ you
--       ++ #[0xc6, 0x85]
--       ++ doing
--       )
-- private example : RLP data₁₄ == rlp₁₄ := by native_decide
-- private example : deserializeRLP rlp₁₄ == data₁₄ := by native_decide

-- private def willFail₁ : 𝕋 := .𝔹 (BE 123)
-- private def willFail₂ : 𝕋 :=
--   .𝕃
--     [ .𝔹 ⟨hello⟩
--     , .𝔹 (BE 255)
--     , .𝕃 [.𝔹 ⟨how⟩, .𝕃 [.𝔹 ⟨are⟩, .𝕃 [.𝔹 ⟨you⟩, .𝔹 (BE 123)]]]
--     ]

def myByteArray : ByteArray := ⟨#[1, 2, 3]⟩

def ByteArray.write
  (source : ByteArray)
  (sourceAddr : ℕ)
  (dest : ByteArray)
  (destAddr len : ℕ)
  : ByteArray
:=
  if len = 0 then dest else
    if sourceAddr ≥ source.size then
      let len := min len (dest.size - destAddr)
      let destAddr := min destAddr dest.size
      (ffi.ByteArray.zeroes ⟨len⟩).copySlice 0 dest destAddr len
    else
      let practicalLen := min len (source.size - sourceAddr)
      let endPaddingAddr := min dest.size (destAddr + len)
      let sourcePaddingLength : ℕ := endPaddingAddr - (destAddr + practicalLen)
      let sourcePadding := ffi.ByteArray.zeroes ⟨sourcePaddingLength⟩
      let destPaddingLength : ℕ := destAddr - dest.size
      let destPadding := ffi.ByteArray.zeroes ⟨destPaddingLength⟩
      (source ++ sourcePadding).copySlice sourceAddr
        (dest ++ destPadding)
        destAddr
        (practicalLen + sourcePaddingLength)

-- private example : ByteArray.empty.write inf myByteArray 5 inf = myByteArray := by native_decide
-- private example : ByteArray.empty.write inf myByteArray 1 inf = ⟨#[1, 0, 0]⟩ := by native_decide
-- private example : myByteArray.write 2 myByteArray 0 inf = ⟨#[3, 0, 0]⟩ := by native_decide
-- private example : myByteArray.write inf myByteArray 0 inf = ⟨#[0, 0, 0]⟩ := by native_decide
-- private example : myByteArray.write 0 myByteArray 1 1 = ⟨#[1, 1, 3]⟩ := by native_decide<|MERGE_RESOLUTION|>--- conflicted
+++ resolved
@@ -268,17 +268,10 @@
 --     some (.𝔹 (ByteArray.zeroes ⟨56⟩))
 --   := by native_decide
 
-<<<<<<< HEAD
 -- private example :
 --   deserializeRLP₀ (⟨#[192 + 3, 0, 127, 128]⟩) ==
 --     some (4, 𝕋.𝕃 [𝕋.𝔹 ⟨#[0x00]⟩, 𝕋.𝔹 ⟨#[0x7f]⟩, 𝕋.𝔹 .empty])
 --   := by native_decide
-=======
-private example :
-  deserializeRLP (⟨#[192 + 3, 0, 127, 128]⟩) ==
-    some (𝕋.𝕃 [𝕋.𝔹 ⟨#[0x00]⟩, 𝕋.𝔹 ⟨#[0x7f]⟩, 𝕋.𝔹 .empty])
-  := by native_decide
->>>>>>> 6b4def12
 
 private def R_b (x : ByteArray) : Option ByteArray :=
   if x.size = 1 ∧ x.get! 0 < 128 then some x
