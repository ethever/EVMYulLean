--- conflicted
+++ resolved
@@ -11,14 +11,11 @@
 
 abbrev Address : Type := Fin Address.size
 
-<<<<<<< HEAD
 instance : Ord Address where
   compare a₁ a₂ := compare a₁.val a₂.val
 
-abbrev Storage : Type := Finmap (λ _ : UInt256 ↦ UInt256)
-=======
 -- abbrev Storage : Type := Finmap (λ _ : UInt256 ↦ UInt256)
->>>>>>> 9e3b23ea
+-- abbrev Storage : Type := Finmap (λ _ : UInt256 ↦ UInt256)
 
 instance : Inhabited Address := ⟨Fin.ofNat 0⟩
 
@@ -113,14 +110,12 @@
   then hexDigitRepr n
   else (toHex (n / 16)) ++ hexDigitRepr (n % 16)
 
-<<<<<<< HEAD
 def hexOfByte (byte : UInt8) : String :=
   hexDigitRepr (byte.toNat >>> 4 &&& 0b00001111) ++
   hexDigitRepr (byte.toNat &&& 0b00001111)
 
 def toHex (bytes : ByteArray) : String :=
   bytes.foldl (init := "") λ acc byte ↦ acc ++ hexOfByte byte
-=======
 /--
 TODO - Well this is ever so slightly unfortunate.
 It appears to be the case that some (all?) definitions that have C++ implementations
@@ -135,5 +130,4 @@
 def ByteArray.extract' (a : ByteArray) (b e : Nat) : ByteArray :=
   if b < 2^64 && e < 2^64
   then a.extract b e -- NB only when `b` and `e` are sufficiently small
-  else ⟨⟨a.toList.drop b |>.take (e - b)⟩⟩
->>>>>>> 9e3b23ea
+  else ⟨⟨a.toList.drop b |>.take (e - b)⟩⟩