import Batteries.Data.RBMap
import Mathlib.Data.Finset.Basic

import EvmYul.State.ExecutionEnv
import EvmYul.State.Substate
import EvmYul.State.Account
import EvmYul.State.Block

import EvmYul.UInt256
import EvmYul.Wheels

namespace EvmYul

/--
The `State`. Section 9.3.

- `accountMap`   `σ`
- `substate`     `A`
- `executionEnv` `I`
- `remainingGas` `g`
-/
structure State where
  accountMap    : Batteries.RBMap Address Account compare
  remainingGas  : ℕ
  substate      : Substate
  executionEnv  : ExecutionEnv

  -- Instead of keeping a map from `parentHash` to `Block`, we instead store the blocks we need.
  blocks        : List Block

  -- TODO(Keccak Stuff + I guess this will be gone so no need to nuke the `Finmap` just now
  keccakMap     : Finmap (λ _ : List UInt256 ↦ UInt256)
  keccakRange   : List UInt256
  usedRange     : Finset UInt256
  hashCollision : Bool
<<<<<<< HEAD
deriving Inhabited, BEq
=======
deriving BEq, Inhabited
>>>>>>> 9e3b23ea

end EvmYul<|MERGE_RESOLUTION|>--- conflicted
+++ resolved
@@ -33,10 +33,6 @@
   keccakRange   : List UInt256
   usedRange     : Finset UInt256
   hashCollision : Bool
-<<<<<<< HEAD
-deriving Inhabited, BEq
-=======
 deriving BEq, Inhabited
->>>>>>> 9e3b23ea
 
 end EvmYul