import Batteries.Data.RBMap
import EvmYul.UInt256
import EvmYul.Wheels
import EvmYul.State.Account

namespace EvmYul

/--
Not important for reasoning about Substate, this is currently done to get some nice performance properties
of the `Batteries.RBMap`.

TODO - to reason about the model, we will be better off with `Finset` or some such - 
without the requirement of ordering.

The current goal is to make sure that the model is executable and conformance-testable
before we make it easy to reason about.
-/
def Substate.accountCmp (acc₁ acc₂ : Account) : Ordering :=
  compareOfLessAndBEq acc₁.storage acc₂.storage

/--
Not important for reasoning about Substate, this is currently done to get some nice performance properties
of the `Batteries.RBMap`.

TODO - to reason about the model, we will be better off with `Finset` or some such - 
without the requirement of ordering.

The current goal is to make sure that the model is executable and conformance-testable
before we make it easy to reason about.
-/
def Substate.storageKeysCmp (sk₁ sk₂ : Address × UInt256) : Ordering :=
  have : DecidableRel (λ (x : Address × UInt256) y ↦ x < y) := by
    unfold LT.lt Preorder.toLT Prod.instPreorder
    simp
    exact inferInstance    
  compareOfLessAndBEq sk₁ sk₂ 

/--
The `Substate` `A`. Section 6.1.
- `selfDestructSet`    `Aₛ`
- `touchedAccounts`    `Aₜ`
- `refundBalance`      `Aᵣ`
- `accessedAccounts`   `Aₐ`
- `accessedStorageKey` `Aₖ`
- `logSeries`          `Aₗ`
-/
structure Substate :=
<<<<<<< HEAD
  selfDestructSet      : Finset Address
  touchedAccounts      : Finset Address
  refundBalance        : UInt256
  accessedAccounts     : Finset Address
  accessedStorageKeys  : Finset (Address × UInt256)
  logSeries            : Array (Address × List UInt256 × ByteArray)
  deriving DecidableEq, Inhabited
=======
  selfDestructSet     : Batteries.RBSet Address compare
  touchedAccounts     : Batteries.RBSet Account Substate.accountCmp
  refundBalance       : UInt256
  accessedAccounts    : Batteries.RBSet Address compare
  accessedStorageKeys : Batteries.RBSet (Address × UInt256) Substate.storageKeysCmp
  logSeries           : Array (Address × List UInt256 × ByteArray)
  deriving BEq, Inhabited
>>>>>>> 9e3b23ea

/--
  (142) `π ≡ {1, 2, 3, 4, 5, 6, 7, 8, 9}`
-/
def π : Finset Address := List.toFinset <| (List.range 10).tail.map Fin.ofNat

/--
  (63) `A0 ≡ (∅, (), ∅, 0, π, ∅)`
-/
def A0 : Substate := { (default : Substate) with accessedAccounts := π }

end EvmYul<|MERGE_RESOLUTION|>--- conflicted
+++ resolved
@@ -45,15 +45,6 @@
 - `logSeries`          `Aₗ`
 -/
 structure Substate :=
-<<<<<<< HEAD
-  selfDestructSet      : Finset Address
-  touchedAccounts      : Finset Address
-  refundBalance        : UInt256
-  accessedAccounts     : Finset Address
-  accessedStorageKeys  : Finset (Address × UInt256)
-  logSeries            : Array (Address × List UInt256 × ByteArray)
-  deriving DecidableEq, Inhabited
-=======
   selfDestructSet     : Batteries.RBSet Address compare
   touchedAccounts     : Batteries.RBSet Account Substate.accountCmp
   refundBalance       : UInt256
@@ -61,7 +52,6 @@
   accessedStorageKeys : Batteries.RBSet (Address × UInt256) Substate.storageKeysCmp
   logSeries           : Array (Address × List UInt256 × ByteArray)
   deriving BEq, Inhabited
->>>>>>> 9e3b23ea
 
 /--
   (142) `π ≡ {1, 2, 3, 4, 5, 6, 7, 8, 9}`
