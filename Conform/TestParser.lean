import Lean.Data.Json

import EvmYul.Wheels
import EvmYul.Operations
import EvmYul.EVM.Semantics
import EvmYul.Wheels

import Conform.Model
import Conform.Wheels

namespace EvmYul

namespace Conform

namespace Parser

section FromJson

open Lean (FromJson Json)

/--
Sorries are often
-/
@[deprecated]
scoped notation "TODO" => default

private def fromBlobString {α} (f : Blob → Except String α) (allowEmpty := false) : FromJson α :=
  {
    fromJson? := λ json ↦ json.getStr? >>= (getBlob?handleEmpty · >>= f)
  }
  where
    emptyBlobOfEmptyString (allowEmpty : Bool) (s : String) : String :=
      if s.isEmpty && allowEmpty then HexPrefix else s
    getBlob?handleEmpty := getBlob? ∘ emptyBlobOfEmptyString allowEmpty

instance : FromJson UInt256 := fromBlobString UInt256.fromBlob?

instance : FromJson Address := fromBlobString Address.fromBlob? (allowEmpty := true)

instance : FromJson Storage where
  fromJson? json := json.getObjVals? Address UInt256

section _Code'
-- The `_Code'` section is auxiliary and the functionality inside is currently unused.

/--
We probably want to fetch/decode on demand, as such, `Conform.Code` can be a `ByteArray`.
Keep this around for potential convenience.
-/
abbrev Code' := Array (Operation .EVM × Option UInt256)

/--
Decode `ByteArray` to an array of `Operation`s. Considering we do decoding on demand,
this is only kept around for potential conveninece.

TODO: This is essentially `unfold` with `f := EVM.decode code`.
Why is there no handy `unfold` - because of termination issues?
-/
def decodeMany (code : ByteArray) : Except String Code' := do
  let mut result : Code' := #[]
  let mut pc := 0
  while pc < code.size do
    let (instr, arg) ← (EVM.decode code pc |>.toExceptWith s!"Cannot decode the instruction: {code.data.get! pc}")
    result := result.push (instr, Prod.fst <$> arg)
    pc := pc + 1 + arg.option 0 Prod.snd
  pure result

end _Code'


/--
TODO - Is this right for both `Code` and general `ByteArray`s?

This is also applicable for `FromJson Code`, as this is an abbrev for `ByteArray`.
-/
instance : FromJson ByteArray := fromBlobString (ByteArray.ofBlob)

instance : FromJson AccountEntry where
  fromJson? json := do
    pure {
      balance := ← json.getObjValAs? UInt256 "balance"
      nonce   := ← json.getObjValAs? UInt256 "nonce"
      code    := ← json.getObjValAs? Code    "code"
      storage := ← json.getObjValAs? Storage "storage"
    }

instance : FromJson Pre where
  fromJson? json := json.getObjVals? Address AccountEntry

instance : FromJson Post where
  fromJson? json := json.getObjVals? Address PostEntry

/--
TODO: We parse ℕ-valued scalars as though they were at most UInt256; could need changing.
-/
instance : FromJson BlockHeader where
  fromJson? json := do
    try
      pure {
        parentHash    := ← json.getObjValAsD! UInt256   "parentHash"
        ommersHash    := TODO -- TODO - Set to whatever the KEC(RLP()) evaluates to.
        beneficiary   := TODO
        stateRoot     := ← json.getObjValAsD! UInt256   "stateRoot"
        transRoot     := TODO
        receiptRoot   := TODO
        logsBloom     := ← json.getObjValAsD! ByteArray "bloom"
        difficulty    := 0  -- [deprecated] 0.
        number        := ← json.getObjValAsD! _         "number"        <&> UInt256.toNat
        gasLimit      := ← json.getObjValAsD! _         "gasLimit"      <&> UInt256.toNat
        gasUsed       := ← json.getObjValAsD! _         "gasUsed"       <&> UInt256.toNat
        timestamp     := ← json.getObjValAsD! _         "timestamp"     <&> UInt256.toNat
        extraData     := ← json.getObjValAsD! ByteArray "extraData"
        minHash       := TODO
        chainId       := TODO
        nonce         := 0  -- [deprecated] 0.
        baseFeePerGas := ← json.getObjValAsD! _         "baseFeePerGas" <&> UInt256.toNat
      }
    catch exct => dbg_trace s!"OOOOPSIE: {exct}\n json: {json}"
                  default

instance : FromJson AccessListEntry where
  fromJson? json := do
    pure {
      address     := ← json.getObjValAs? Address         "address"
      storageKeys := ← json.getObjValAs? (Array UInt256) "storageKeys"
    }

/--
TODO - Currently we return `AccessListTransaction`. No idea if this is what we want.
-/
instance : FromJson Transaction where
  fromJson? json := do
    pure <| .access {
      nonce      := ← json.getObjValAsD! UInt256          "nonce"
      gasLimit   := ← json.getObjValAsD! UInt256          "gasLimit"
      recipient  := ← json.getObjValAsD! (Option Address) "to" -- TODO - How do tests represent no 'to' - just missing field? Refine this.
      value      := ← json.getObjValAsD! UInt256          "value"
      r          := ← json.getObjValAsD! ByteArray        "r"
      s          := ← json.getObjValAsD! ByteArray        "s"
      data       := ← json.getObjValAsD! ByteArray        "data"
      gasPrice   := ← json.getObjValAsD! UInt256          "gasPrice"
      chainId    := TODO
<<<<<<< HEAD
      accessList := TODO -- TODO - Not sure this needs initialising in tests.
      yParity    := TODO
=======
      -- accessList := ← json.getObjValAsD! AccessList      "accessList" <&> accessListToRBMap
      accessList := TODO
>>>>>>> 9e3b23ea
    }
  where accessListToRBMap (this : AccessList) : Batteries.RBMap Address (Array UInt256) compare :=
    this.foldl (init := ∅) λ m ⟨addr, list⟩ ↦ m.insert addr list

/--
- Format₀: `EthereumTests/BlockchainTests/GeneralStateTests/VMTests/vmArithmeticTest/add.json`
- Format₁: `EthereumTests/BlockchainTests/GeneralStateTests/Pyspecs/cancun/eip4844_blobs/invalid_static_excess_blob_gas.json`

TODO - 
- `EthereumTests/BlockchainTests/GeneralStateTests/Pyspecs/cancun/eip4844_blobs/invalid_blob_tx_contract_creation.json` - ?????
-/
private def blockEntryOfJson (json : Json) : Except String BlockEntry := do
  -- The exception, if exists, is always in the outermost object regardless of the `<Format>` (see this function's docs).
  let exception ← json.getObjValAsD! String "expectException"
  -- Descend to `rlp_decoded` - Format₁ if exists, Format₀ otherwise.
  let json ← json.getObjValAsD Json "rlp_decoded" json
  pure {
    blockHeader  := ← json.getObjValAsD! BlockHeader  "blockHeader"
    rlp          := ← json.getObjValAsD! Json         "rlp"
    transactions := ← json.getObjValAsD! Transactions "transactions"
    uncleHeaders := ← json.getObjValAsD! Json         "uncleHeaders"
    withdrawals  := ← json.getObjValAsD! Json         "withdrawals"
    blocknumber  := ← json.getObjValAsD  _            "blocknumber" "1" >>= tryParseBlocknumber
    exception    := exception
  }
  where
    tryParseBlocknumber (s : String) : Except String Nat := 
      s.toNat?.elim (.error "Cannot parse `blocknumber`.") .ok

instance : FromJson BlockEntry := ⟨blockEntryOfJson⟩

deriving instance FromJson for TestEntry

instance : FromJson Test where
  fromJson? json := json.getObjVals? String TestEntry

end FromJson

def testNamesOfTest (test : Lean.Json) : Except String (Array String) :=
  test.getObj? <&> (·.toArray.map Sigma.fst)

namespace Test

end Test

section PrettyPrinter

instance : ToString AccountEntry := ⟨ToString.toString ∘ repr⟩

instance : ToString Pre := ⟨ToString.toString ∘ repr⟩

instance : ToString PostEntry := ⟨ToString.toString ∘ repr⟩

instance : ToString Post := ⟨ToString.toString ∘ repr⟩

instance : ToString AccessListEntry := ⟨ToString.toString ∘ repr⟩

instance : ToString Transaction := ⟨λ _ ↦ "Some transaction."⟩

end PrettyPrinter

end Parser

end Conform

end EvmYul<|MERGE_RESOLUTION|>--- conflicted
+++ resolved
@@ -140,13 +140,8 @@
       data       := ← json.getObjValAsD! ByteArray        "data"
       gasPrice   := ← json.getObjValAsD! UInt256          "gasPrice"
       chainId    := TODO
-<<<<<<< HEAD
       accessList := TODO -- TODO - Not sure this needs initialising in tests.
       yParity    := TODO
-=======
-      -- accessList := ← json.getObjValAsD! AccessList      "accessList" <&> accessListToRBMap
-      accessList := TODO
->>>>>>> 9e3b23ea
     }
   where accessListToRBMap (this : AccessList) : Batteries.RBMap Address (Array UInt256) compare :=
     this.foldl (init := ∅) λ m ⟨addr, list⟩ ↦ m.insert addr list
