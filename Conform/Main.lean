--- conflicted
+++ resolved
@@ -9,7 +9,6 @@
 def BuggyFile : System.FilePath := "Conform/testfile.json"
 -- def BuggyFile := "EthereumTests/BlockchainTests/GeneralStateTests/VMTests/vmTests/calldatacopy.json"
 -- def SpecificFile := "EthereumTests/BlockchainTests/GeneralStateTests/stStackTests/underflowTest.json"
-<<<<<<< HEAD
 -- def SpecificFile := "EthereumTests/BlockchainTests/GeneralStateTests/stQuadraticComplexityTest/Call50000_sha256.json"
 
 
@@ -17,9 +16,6 @@
 -- def SpecificFile := "EthereumTests/BlockchainTests/GeneralStateTests/stPreCompiledContracts2/CALLBlake2f.json"
 -- def SpecificFile := "EthereumTests/BlockchainTests/GeneralStateTests/stPreCompiledContracts/blake2B.json"
 -- def SpecificFile := "EthereumTests/BlockchainTests/GeneralStateTests/stPreCompiledContracts2/CALLCODEBlake2f.json"
-=======
-def SpecificFile := "EthereumTests/BlockchainTests/InvalidBlocks/bcInvalidHeaderTest/wrongTransactionsTrie.json"
->>>>>>> 6b4def12
 
 def TestsSubdir : System.FilePath := "BlockchainTests"
 def isTestFile (file : System.FilePath) : Bool := file.extension.option false (· == "json")
@@ -184,20 +180,12 @@
     Array.filter isTestFile <$>
       System.FilePath.walkDir root (pure <| · ∉ directoryBlacklist)
 
-<<<<<<< HEAD
   let testFiles := testFiles.filter (· ∉ fileBlacklist)
-=======
-  let mut discardedFiles := #[]
-  -- let testFiles := #[SimpleFile]
-  -- let testFiles := #[BuggyFile]
-  -- let testFiles := #[SpecificFile]
->>>>>>> 6b4def12
 
   let mut discardedFiles : Array (System.FilePath × String) := #[]
   let mut numFailedTest := 0
   let mut numSuccess := 0
 
-<<<<<<< HEAD
   if ←System.FilePath.pathExists (logFile phase) then IO.FS.removeFile (logFile phase)
 
   let testJsons ← testFiles.mapM Lean.Json.fromFile
@@ -230,30 +218,6 @@
       if res.isNone
       then numSuccess := numSuccess + 1
       else numFailedTest := numFailedTest + 1
-=======
-  if ←System.FilePath.pathExists logFile then IO.FS.removeFile logFile
-  dbg_trace s!"test files: {testFiles}"
-  for testFile in testFiles do
-    if fileBlacklist.contains testFile then continue
-    dbg_trace s!"File under test: {testFile}"
-    let res ←
-      ExceptT.run <|
-        EvmYul.Conform.processTestsOfFile
-          -- ( whitelist := #[] )
-
-          testFile
-    match res with
-      | .error err         => dbg_trace "error!"
-                              discardedFiles := discardedFiles.push (testFile, err)
-      | .ok    testresults => dbg_trace "ok! - testresults: {repr testresults}"
-                              for (test, result) in testresults do
-                                dbg_trace s!"test: {test} result: {result}"
-                                log testFile test result
-                                if result.isNone
-                                then numSuccess := numSuccess + 1
-                                else numFailedTest := numFailedTest + 1
-
->>>>>>> 6b4def12
   let total := numFailedTest + numSuccess
   IO.println s!"Total tests: {total}"
   IO.println s!"The post was NOT equal to the resulting state: {numFailedTest}"
